package com.google.mu.util;

import static com.google.common.truth.Truth.assertThat;
import static com.google.common.truth.Truth8.assertThat;
import static org.junit.jupiter.api.Assertions.assertThrows;

import com.google.common.testing.ClassSanityTester;
import com.google.common.testing.EqualsTester;
import com.google.common.testing.NullPointerTester;

import java.util.Optional;
import org.junit.Test;
import org.junit.runner.RunWith;
import org.junit.runners.JUnit4;

@RunWith(JUnit4.class)
public class SubstringTest {

  @Test public void prefix_noMatch() {
    assertThat(Substring.prefix("foo").in("notfoo")).isEmpty();
    assertThat(Substring.prefix("foo").in("")).isEmpty();
  }

  @Test public void prefix_matchesFullString() {
    Optional<Substring> match = Substring.prefix("foo").in("foo");
    assertThat(match).isPresent();
    assertThat(match.get().getBefore()).isEmpty();
    assertThat(match.get().getAfter()).isEmpty();
    assertThat(match.get().remove()).isEmpty();
    assertThat(match.get().replaceWith('b')).isEqualTo("b");
    assertThat(match.get().replaceWith("bar")).isEqualTo("bar");
    assertThat(match.get().getIndex()).isEqualTo(0);
    assertThat(match.get().length()).isEqualTo(3);
    assertThat(match.get().toString()).isEqualTo("foo");
  }

  @Test public void prefix_matchesPrefix() {
    Optional<Substring> match = Substring.prefix("foo").in("foobar");
    assertThat(match).isPresent();
    assertThat(match.get().getBefore()).isEmpty();
    assertThat(match.get().getAfter()).isEqualTo("bar");
    assertThat(match.get().remove()).isEqualTo("bar");
    assertThat(match.get().replaceWith('a')).isEqualTo("abar");
    assertThat(match.get().replaceWith("at")).isEqualTo("atbar");
    assertThat(match.get().getIndex()).isEqualTo(0);
    assertThat(match.get().length()).isEqualTo(3);
    assertThat(match.get().toString()).isEqualTo("foo");
  }

  @Test public void prefix_emptyPrefix() {
    Optional<Substring> match = Substring.prefix("").in("foo");
    assertThat(match).isPresent();
    assertThat(match.get().getBefore()).isEmpty();
    assertThat(match.get().getAfter()).isEqualTo("foo");
    assertThat(match.get().remove()).isEqualTo("foo");
    assertThat(match.get().replaceWith('b')).isEqualTo("bfoo");
    assertThat(match.get().replaceWith("bar")).isEqualTo("barfoo");
    assertThat(match.get().getIndex()).isEqualTo(0);
    assertThat(match.get().length()).isEqualTo(0);
    assertThat(match.get().toString()).isEmpty();
  }

  @Test public void charPrefix_noMatch() {
    assertThat(Substring.prefix('f').in("notfoo")).isEmpty();
    assertThat(Substring.prefix('f').in("")).isEmpty();
  }

  @Test public void charPrefix_matchesFullString() {
    Optional<Substring> match = Substring.prefix('f').in("f");
    assertThat(match).isPresent();
    assertThat(match.get().getBefore()).isEmpty();
    assertThat(match.get().getAfter()).isEmpty();
    assertThat(match.get().remove()).isEmpty();
    assertThat(match.get().replaceWith('b')).isEqualTo("b");
    assertThat(match.get().replaceWith("bar")).isEqualTo("bar");
    assertThat(match.get().getIndex()).isEqualTo(0);
    assertThat(match.get().length()).isEqualTo(1);
    assertThat(match.get().toString()).isEqualTo("f");
  }

  @Test public void charPrefix_matchesPrefix() {
    Optional<Substring> match = Substring.prefix("f").in("fbar");
    assertThat(match).isPresent();
    assertThat(match.get().getBefore()).isEmpty();
    assertThat(match.get().getAfter()).isEqualTo("bar");
    assertThat(match.get().remove()).isEqualTo("bar");
    assertThat(match.get().replaceWith('a')).isEqualTo("abar");
    assertThat(match.get().replaceWith("at")).isEqualTo("atbar");
    assertThat(match.get().getIndex()).isEqualTo(0);
    assertThat(match.get().length()).isEqualTo(1);
    assertThat(match.get().toString()).isEqualTo("f");
  }

  @Test public void suffix_noMatch() {
    assertThat(Substring.suffix("foo").in("foonot")).isEmpty();
    assertThat(Substring.suffix("foo").in("")).isEmpty();
  }

  @Test public void suffix_matchesFullString() {
    Optional<Substring> match = Substring.suffix("foo").in("foo");
    assertThat(match).isPresent();
    assertThat(match.get().getBefore()).isEmpty();
    assertThat(match.get().getAfter()).isEmpty();
    assertThat(match.get().remove()).isEmpty();
    assertThat(match.get().replaceWith('b')).isEqualTo("b");
    assertThat(match.get().replaceWith("bar")).isEqualTo("bar");
    assertThat(match.get().getIndex()).isEqualTo(0);
    assertThat(match.get().length()).isEqualTo(3);
    assertThat(match.get().toString()).isEqualTo("foo");
  }

  @Test public void suffix_matchesPostfix() {
    Optional<Substring> match = Substring.suffix("bar").in("foobar");
    assertThat(match).isPresent();
    assertThat(match.get().getBefore()).isEqualTo("foo");
    assertThat(match.get().getAfter()).isEmpty();
    assertThat(match.get().remove()).isEqualTo("foo");
    assertThat(match.get().replaceWith('c')).isEqualTo("fooc");
    assertThat(match.get().replaceWith("car")).isEqualTo("foocar");
    assertThat(match.get().getIndex()).isEqualTo(3);
    assertThat(match.get().length()).isEqualTo(3);
    assertThat(match.get().toString()).isEqualTo("bar");
  }

  @Test public void suffix_emptyPrefix() {
    Optional<Substring> match = Substring.suffix("").in("foo");
    assertThat(match).isPresent();
    assertThat(match.get().getBefore()).isEqualTo("foo");
    assertThat(match.get().getAfter()).isEmpty();
    assertThat(match.get().remove()).isEqualTo("foo");
    assertThat(match.get().replaceWith('b')).isEqualTo("foob");
    assertThat(match.get().replaceWith("bar")).isEqualTo("foobar");
    assertThat(match.get().getIndex()).isEqualTo(3);
    assertThat(match.get().length()).isEqualTo(0);
    assertThat(match.get().toString()).isEmpty();
  }

  @Test public void charSuffix_noMatch() {
    assertThat(Substring.suffix('f').in("foo")).isEmpty();
    assertThat(Substring.suffix('f').in("")).isEmpty();
  }

  @Test public void charSuffix_matchesFullString() {
    Optional<Substring> match = Substring.suffix('f').in("f");
    assertThat(match).isPresent();
    assertThat(match.get().getBefore()).isEmpty();
    assertThat(match.get().getAfter()).isEmpty();
    assertThat(match.get().remove()).isEmpty();
    assertThat(match.get().replaceWith('b')).isEqualTo("b");
    assertThat(match.get().replaceWith("bar")).isEqualTo("bar");
    assertThat(match.get().getIndex()).isEqualTo(0);
    assertThat(match.get().length()).isEqualTo(1);
    assertThat(match.get().toString()).isEqualTo("f");
  }

  @Test public void charSuffix_matchesPostfix() {
    Optional<Substring> match = Substring.suffix('r').in("bar");
    assertThat(match).isPresent();
    assertThat(match.get().getBefore()).isEqualTo("ba");
    assertThat(match.get().getAfter()).isEmpty();
    assertThat(match.get().remove()).isEqualTo("ba");
    assertThat(match.get().replaceWith('c')).isEqualTo("bac");
    assertThat(match.get().replaceWith("car")).isEqualTo("bacar");
    assertThat(match.get().getIndex()).isEqualTo(2);
    assertThat(match.get().length()).isEqualTo(1);
    assertThat(match.get().toString()).isEqualTo("r");
  }

  @Test public void firstSnippet_noMatch() {
    assertThat(Substring.first("foo").in("bar")).isEmpty();
    assertThat(Substring.first("foo").in("")).isEmpty();
  }

  @Test public void firstSnippet_matchesFullString() {
    Optional<Substring> match = Substring.first("foo").in("foo");
    assertThat(match).isPresent();
    assertThat(match.get().getBefore()).isEmpty();
    assertThat(match.get().getAfter()).isEmpty();
    assertThat(match.get().remove()).isEmpty();
    assertThat(match.get().replaceWith('b')).isEqualTo("b");
    assertThat(match.get().replaceWith("bar")).isEqualTo("bar");
    assertThat(match.get().getIndex()).isEqualTo(0);
    assertThat(match.get().length()).isEqualTo(3);
    assertThat(match.get().toString()).isEqualTo("foo");
  }

  @Test public void firstSnippet_matchesPrefix() {
    Optional<Substring> match = Substring.first("foo").in("foobar");
    assertThat(match).isPresent();
    assertThat(match.get().getBefore()).isEmpty();
    assertThat(match.get().getAfter()).isEqualTo("bar");
    assertThat(match.get().remove()).isEqualTo("bar");
    assertThat(match.get().replaceWith('c')).isEqualTo("cbar");
    assertThat(match.get().replaceWith("car")).isEqualTo("carbar");
    assertThat(match.get().getIndex()).isEqualTo(0);
    assertThat(match.get().length()).isEqualTo(3);
    assertThat(match.get().toString()).isEqualTo("foo");
  }

  @Test public void firstSnippet_matchesPostfix() {
    Optional<Substring> match = Substring.first("bar").in("foobar");
    assertThat(match).isPresent();
    assertThat(match.get().getBefore()).isEqualTo("foo");
    assertThat(match.get().getAfter()).isEmpty();
    assertThat(match.get().remove()).isEqualTo("foo");
    assertThat(match.get().replaceWith('c')).isEqualTo("fooc");
    assertThat(match.get().replaceWith("car")).isEqualTo("foocar");
    assertThat(match.get().getIndex()).isEqualTo(3);
    assertThat(match.get().length()).isEqualTo(3);
    assertThat(match.get().toString()).isEqualTo("bar");
  }

  @Test public void firstSnippet_matchesInTheMiddle() {
    Optional<Substring> match = Substring.first("bar").in("foobarbaz");
    assertThat(match).isPresent();
    assertThat(match.get().getBefore()).isEqualTo("foo");
    assertThat(match.get().getAfter()).isEqualTo("baz");
    assertThat(match.get().remove()).isEqualTo("foobaz");
    assertThat(match.get().replaceWith('c')).isEqualTo("foocbaz");
    assertThat(match.get().replaceWith("car")).isEqualTo("foocarbaz");
    assertThat(match.get().getIndex()).isEqualTo(3);
    assertThat(match.get().length()).isEqualTo(3);
    assertThat(match.get().toString()).isEqualTo("bar");
  }

  @Test public void firstSnippet_emptySnippet() {
    Optional<Substring> match = Substring.first("").in("foo");
    assertThat(match).isPresent();
    assertThat(match.get().getBefore()).isEmpty();
    assertThat(match.get().getAfter()).isEqualTo("foo");
    assertThat(match.get().remove()).isEqualTo("foo");
    assertThat(match.get().replaceWith('b')).isEqualTo("bfoo");
    assertThat(match.get().replaceWith("bar")).isEqualTo("barfoo");
    assertThat(match.get().getIndex()).isEqualTo(0);
    assertThat(match.get().length()).isEqualTo(0);
    assertThat(match.get().toString()).isEmpty();
  }

  @Test public void firstSnippet_matchesFirstOccurrence() {
    Optional<Substring> match = Substring.first("bar").in("foobarbarbaz");
    assertThat(match).isPresent();
    assertThat(match.get().getBefore()).isEqualTo("foo");
    assertThat(match.get().getAfter()).isEqualTo("barbaz");
    assertThat(match.get().remove()).isEqualTo("foobarbaz");
    assertThat(match.get().replaceWith('c')).isEqualTo("foocbarbaz");
    assertThat(match.get().replaceWith("car")).isEqualTo("foocarbarbaz");
    assertThat(match.get().getIndex()).isEqualTo(3);
    assertThat(match.get().length()).isEqualTo(3);
    assertThat(match.get().toString()).isEqualTo("bar");
  }

  @Test public void regex_noMatch() {
    assertThat(Substring.regex(".*x").in("bar")).isEmpty();
    assertThat(Substring.regex(".*x").in("")).isEmpty();
  }

  @Test public void regex_matchesFullString() {
    Optional<Substring> match = Substring.regex(".*oo").in("foo");
    assertThat(match).isPresent();
    assertThat(match.get().getBefore()).isEmpty();
    assertThat(match.get().getAfter()).isEmpty();
    assertThat(match.get().remove()).isEmpty();
    assertThat(match.get().replaceWith('b')).isEqualTo("b");
    assertThat(match.get().replaceWith("bar")).isEqualTo("bar");
    assertThat(match.get().getIndex()).isEqualTo(0);
    assertThat(match.get().length()).isEqualTo(3);
    assertThat(match.get().toString()).isEqualTo("foo");
  }

  @Test public void regex_matchesPrefix() {
    Optional<Substring> match = Substring.regex(".*oo").in("foobar");
    assertThat(match).isPresent();
    assertThat(match.get().getBefore()).isEmpty();
    assertThat(match.get().getAfter()).isEqualTo("bar");
    assertThat(match.get().remove()).isEqualTo("bar");
    assertThat(match.get().replaceWith('c')).isEqualTo("cbar");
    assertThat(match.get().replaceWith("car")).isEqualTo("carbar");
    assertThat(match.get().getIndex()).isEqualTo(0);
    assertThat(match.get().length()).isEqualTo(3);
    assertThat(match.get().toString()).isEqualTo("foo");
  }

  @Test public void regex_matchesPrefixWithStartingAnchor() {
    Optional<Substring> match = Substring.regex("^.*oo").in("foobar");
    assertThat(match).isPresent();
    assertThat(match.get().getBefore()).isEmpty();
    assertThat(match.get().getAfter()).isEqualTo("bar");
    assertThat(match.get().remove()).isEqualTo("bar");
    assertThat(match.get().replaceWith('c')).isEqualTo("cbar");
    assertThat(match.get().replaceWith("car")).isEqualTo("carbar");
    assertThat(match.get().getIndex()).isEqualTo(0);
    assertThat(match.get().length()).isEqualTo(3);
    assertThat(match.get().toString()).isEqualTo("foo");
  }

  @Test public void regex_doesNotMatchPrefixDueToStartingAnchor() {
    assertThat(Substring.regex("^oob.").in("foobar")).isEmpty();
  }

  @Test public void regex_matchesPostfix() {
    Optional<Substring> match = Substring.regex("b.*").in("foobar");
    assertThat(match).isPresent();
    assertThat(match.get().getBefore()).isEqualTo("foo");
    assertThat(match.get().getAfter()).isEmpty();
    assertThat(match.get().remove()).isEqualTo("foo");
    assertThat(match.get().replaceWith('c')).isEqualTo("fooc");
    assertThat(match.get().replaceWith("car")).isEqualTo("foocar");
    assertThat(match.get().getIndex()).isEqualTo(3);
    assertThat(match.get().length()).isEqualTo(3);
    assertThat(match.get().toString()).isEqualTo("bar");
  }

  @Test public void regex_matchesPostfixWithEndingAnchor() {
    Optional<Substring> match = Substring.regex("b.*$").in("foobar");
    assertThat(match).isPresent();
    assertThat(match.get().getBefore()).isEqualTo("foo");
    assertThat(match.get().getAfter()).isEmpty();
    assertThat(match.get().remove()).isEqualTo("foo");
    assertThat(match.get().replaceWith('c')).isEqualTo("fooc");
    assertThat(match.get().replaceWith("car")).isEqualTo("foocar");
    assertThat(match.get().getIndex()).isEqualTo(3);
    assertThat(match.get().length()).isEqualTo(3);
    assertThat(match.get().toString()).isEqualTo("bar");
  }

  @Test public void regex_doesNotMatchPostfixDueToEndingAnchor() {
    assertThat(Substring.regex("b.$").in("foobar")).isEmpty();
  }

  @Test public void regex_matchesInTheMiddle() {
    Optional<Substring> match = Substring.regex(".ar").in("foobarbaz");
    assertThat(match).isPresent();
    assertThat(match.get().getBefore()).isEqualTo("foo");
    assertThat(match.get().getAfter()).isEqualTo("baz");
    assertThat(match.get().remove()).isEqualTo("foobaz");
    assertThat(match.get().replaceWith('c')).isEqualTo("foocbaz");
    assertThat(match.get().replaceWith("car")).isEqualTo("foocarbaz");
    assertThat(match.get().getIndex()).isEqualTo(3);
    assertThat(match.get().length()).isEqualTo(3);
    assertThat(match.get().toString()).isEqualTo("bar");
  }

  @Test public void regex_emptySnippet() {
    Optional<Substring> match = Substring.regex("").in("foo");
    assertThat(match).isPresent();
    assertThat(match.get().getBefore()).isEmpty();
    assertThat(match.get().getAfter()).isEqualTo("foo");
    assertThat(match.get().remove()).isEqualTo("foo");
    assertThat(match.get().replaceWith('b')).isEqualTo("bfoo");
    assertThat(match.get().replaceWith("bar")).isEqualTo("barfoo");
    assertThat(match.get().getIndex()).isEqualTo(0);
    assertThat(match.get().length()).isEqualTo(0);
    assertThat(match.get().toString()).isEmpty();
  }

  @Test public void regex_matchesFirstOccurrence() {
    Optional<Substring> match = Substring.regex(".ar").in("foobarbarbaz");
    assertThat(match).isPresent();
    assertThat(match.get().getBefore()).isEqualTo("foo");
    assertThat(match.get().getAfter()).isEqualTo("barbaz");
    assertThat(match.get().remove()).isEqualTo("foobarbaz");
    assertThat(match.get().replaceWith('c')).isEqualTo("foocbarbaz");
    assertThat(match.get().replaceWith("car")).isEqualTo("foocarbarbaz");
    assertThat(match.get().getIndex()).isEqualTo(3);
    assertThat(match.get().length()).isEqualTo(3);
    assertThat(match.get().toString()).isEqualTo("bar");
  }

  @Test public void regexGroup_noMatch() {
    assertThat(Substring.regexGroup(".*x", 1).in("bar")).isEmpty();
    assertThat(Substring.regexGroup("(.*x)", 1).in("bar")).isEmpty();
    assertThat(Substring.regexGroup(".*(x)", 1).in("bar")).isEmpty();
    assertThat(Substring.regexGroup(".*x", 1).in("")).isEmpty();
  }

  @Test public void regexGroup_matchesFirstGroup() {
    Optional<Substring> match = Substring.regexGroup("(f.)b.*", 1).in("fobar");
    assertThat(match.get().getAfter()).isEqualTo("bar");
    assertThat(match.get().remove()).isEqualTo("bar");
    assertThat(match.get().replaceWith('c')).isEqualTo("cbar");
    assertThat(match.get().replaceWith("car")).isEqualTo("carbar");
    assertThat(match.get().getIndex()).isEqualTo(0);
    assertThat(match.get().length()).isEqualTo(2);
    assertThat(match.get().toString()).isEqualTo("fo");
  }

  @Test public void regexGroup_matchesSecondGroup() {
    Optional<Substring> match = Substring.regexGroup("f(o.)(ba.)", 2).in("foobarbaz");
    assertThat(match.get().getAfter()).isEqualTo("baz");
    assertThat(match.get().remove()).isEqualTo("foobaz");
    assertThat(match.get().replaceWith('c')).isEqualTo("foocbaz");
    assertThat(match.get().replaceWith("car")).isEqualTo("foocarbaz");
    assertThat(match.get().getIndex()).isEqualTo(3);
    assertThat(match.get().length()).isEqualTo(3);
    assertThat(match.get().toString()).isEqualTo("bar");
  }

  @Test public void regexGroup_group0() {
    Optional<Substring> match = Substring.regexGroup("f(o.)(ba.).*", 0).in("foobarbaz");
    assertThat(match.get().getAfter()).isEmpty();
    assertThat(match.get().remove()).isEmpty();
    assertThat(match.get().replaceWith('c')).isEqualTo("c");
    assertThat(match.get().replaceWith("car")).isEqualTo("car");
    assertThat(match.get().getIndex()).isEqualTo(0);
    assertThat(match.get().length()).isEqualTo(9);
    assertThat(match.get().toString()).isEqualTo("foobarbaz");
  }

  @Test public void regexGroup_negativeGroup() {
    assertThrows(IllegalArgumentException.class, () -> Substring.regexGroup(".", -1));
  }

  @Test public void regexGroup_invalidGroupIndex() {
    Substring.Pattern pattern = Substring.regexGroup("f(o.)(ba.)", 3);
    assertThrows(IndexOutOfBoundsException.class, () -> pattern.in("foobarbaz"));
  }

  @Test public void lastSnippet_noMatch() {
    assertThat(Substring.last("foo").in("bar")).isEmpty();
    assertThat(Substring.last("foo").in("")).isEmpty();
  }

  @Test public void lastSnippet_matchesFullString() {
    Optional<Substring> match = Substring.last("foo").in("foo");
    assertThat(match).isPresent();
    assertThat(match.get().getBefore()).isEmpty();
    assertThat(match.get().getAfter()).isEmpty();
    assertThat(match.get().remove()).isEmpty();
    assertThat(match.get().replaceWith('b')).isEqualTo("b");
    assertThat(match.get().replaceWith("bar")).isEqualTo("bar");
    assertThat(match.get().getIndex()).isEqualTo(0);
    assertThat(match.get().length()).isEqualTo(3);
    assertThat(match.get().toString()).isEqualTo("foo");
  }

  @Test public void lastSnippet_matchesPrefix() {
    Optional<Substring> match = Substring.last("foo").in("foobar");
    assertThat(match).isPresent();
    assertThat(match.get().getBefore()).isEmpty();
    assertThat(match.get().getAfter()).isEqualTo("bar");
    assertThat(match.get().remove()).isEqualTo("bar");
    assertThat(match.get().replaceWith('c')).isEqualTo("cbar");
    assertThat(match.get().replaceWith("car")).isEqualTo("carbar");
    assertThat(match.get().getIndex()).isEqualTo(0);
    assertThat(match.get().length()).isEqualTo(3);
    assertThat(match.get().toString()).isEqualTo("foo");
  }

  @Test public void lastSnippet_matchesPostfix() {
    Optional<Substring> match = Substring.last("bar").in("foobar");
    assertThat(match).isPresent();
    assertThat(match.get().getBefore()).isEqualTo("foo");
    assertThat(match.get().getAfter()).isEmpty();
    assertThat(match.get().remove()).isEqualTo("foo");
    assertThat(match.get().replaceWith('c')).isEqualTo("fooc");
    assertThat(match.get().replaceWith("car")).isEqualTo("foocar");
    assertThat(match.get().getIndex()).isEqualTo(3);
    assertThat(match.get().length()).isEqualTo(3);
    assertThat(match.get().toString()).isEqualTo("bar");
  }

  @Test public void lastSnippet_matchesInTheMiddle() {
    Optional<Substring> match = Substring.last("bar").in("foobarbaz");
    assertThat(match).isPresent();
    assertThat(match.get().getBefore()).isEqualTo("foo");
    assertThat(match.get().getAfter()).isEqualTo("baz");
    assertThat(match.get().remove()).isEqualTo("foobaz");
    assertThat(match.get().replaceWith('c')).isEqualTo("foocbaz");
    assertThat(match.get().replaceWith("car")).isEqualTo("foocarbaz");
    assertThat(match.get().getIndex()).isEqualTo(3);
    assertThat(match.get().length()).isEqualTo(3);
    assertThat(match.get().toString()).isEqualTo("bar");
  }

  @Test public void lastSnippet_matchesLastOccurrence() {
    Optional<Substring> match = Substring.last("bar").in("foobarbarbaz");
    assertThat(match).isPresent();
    assertThat(match.get().getBefore()).isEqualTo("foobar");
    assertThat(match.get().getAfter()).isEqualTo("baz");
    assertThat(match.get().remove()).isEqualTo("foobarbaz");
    assertThat(match.get().replaceWith('c')).isEqualTo("foobarcbaz");
    assertThat(match.get().replaceWith("car")).isEqualTo("foobarcarbaz");
    assertThat(match.get().getIndex()).isEqualTo(6);
    assertThat(match.get().length()).isEqualTo(3);
    assertThat(match.get().toString()).isEqualTo("bar");
  }

  @Test public void lastSnippet_emptySnippet() {
    Optional<Substring> match = Substring.last("").in("foo");
    assertThat(match).isPresent();
    assertThat(match.get().getBefore()).isEqualTo("foo");
    assertThat(match.get().getAfter()).isEmpty();
    assertThat(match.get().remove()).isEqualTo("foo");
    assertThat(match.get().replaceWith('b')).isEqualTo("foob");
    assertThat(match.get().replaceWith("bar")).isEqualTo("foobar");
    assertThat(match.get().getIndex()).isEqualTo(3);
    assertThat(match.get().length()).isEqualTo(0);
    assertThat(match.get().toString()).isEmpty();
  }

  @Test public void firstChar_noMatch() {
    assertThat(Substring.first('f').in("bar")).isEmpty();
    assertThat(Substring.first('f').in("")).isEmpty();
  }

  @Test public void firstChar_matchesFullString() {
    Optional<Substring> match = Substring.first('f').in("f");
    assertThat(match).isPresent();
    assertThat(match.get().getBefore()).isEmpty();
    assertThat(match.get().getAfter()).isEmpty();
    assertThat(match.get().remove()).isEmpty();
    assertThat(match.get().replaceWith('b')).isEqualTo("b");
    assertThat(match.get().replaceWith("bar")).isEqualTo("bar");
    assertThat(match.get().getIndex()).isEqualTo(0);
    assertThat(match.get().length()).isEqualTo(1);
    assertThat(match.get().toString()).isEqualTo("f");
  }

  @Test public void firstChar_matchesPrefix() {
    Optional<Substring> match = Substring.first('f').in("foobar");
    assertThat(match).isPresent();
    assertThat(match.get().getBefore()).isEmpty();
    assertThat(match.get().getAfter()).isEqualTo("oobar");
    assertThat(match.get().remove()).isEqualTo("oobar");
    assertThat(match.get().replaceWith('c')).isEqualTo("coobar");
    assertThat(match.get().replaceWith("car")).isEqualTo("caroobar");
    assertThat(match.get().getIndex()).isEqualTo(0);
    assertThat(match.get().length()).isEqualTo(1);
    assertThat(match.get().toString()).isEqualTo("f");
  }

  @Test public void firstChar_matchesPostfix() {
    Optional<Substring> match = Substring.first('r').in("foobar");
    assertThat(match).isPresent();
    assertThat(match.get().getBefore()).isEqualTo("fooba");
    assertThat(match.get().getAfter()).isEmpty();
    assertThat(match.get().remove()).isEqualTo("fooba");
    assertThat(match.get().replaceWith('c')).isEqualTo("foobac");
    assertThat(match.get().replaceWith("car")).isEqualTo("foobacar");
    assertThat(match.get().getIndex()).isEqualTo(5);
    assertThat(match.get().length()).isEqualTo(1);
    assertThat(match.get().toString()).isEqualTo("r");
  }

  @Test public void firstChar_matchesFirstOccurrence() {
    Optional<Substring> match = Substring.first('b').in("foobarbarbaz");
    assertThat(match).isPresent();
    assertThat(match.get().getBefore()).isEqualTo("foo");
    assertThat(match.get().getAfter()).isEqualTo("arbarbaz");
    assertThat(match.get().remove()).isEqualTo("fooarbarbaz");
    assertThat(match.get().replaceWith('c')).isEqualTo("foocarbarbaz");
    assertThat(match.get().replaceWith("coo")).isEqualTo("foocooarbarbaz");
    assertThat(match.get().getIndex()).isEqualTo(3);
    assertThat(match.get().length()).isEqualTo(1);
    assertThat(match.get().toString()).isEqualTo("b");
  }

  @Test public void lastChar_noMatch() {
    assertThat(Substring.last('f').in("bar")).isEmpty();
    assertThat(Substring.last('f').in("")).isEmpty();
  }

  @Test public void lastChar_matchesFullString() {
    Optional<Substring> match = Substring.last('f').in("f");
    assertThat(match).isPresent();
    assertThat(match.get().getBefore()).isEmpty();
    assertThat(match.get().getAfter()).isEmpty();
    assertThat(match.get().remove()).isEmpty();
    assertThat(match.get().replaceWith('b')).isEqualTo("b");
    assertThat(match.get().replaceWith("bar")).isEqualTo("bar");
    assertThat(match.get().getIndex()).isEqualTo(0);
    assertThat(match.get().length()).isEqualTo(1);
    assertThat(match.get().toString()).isEqualTo("f");
  }

  @Test public void lastChar_matchesPrefix() {
    Optional<Substring> match = Substring.last('f').in("foobar");
    assertThat(match).isPresent();
    assertThat(match.get().getBefore()).isEmpty();
    assertThat(match.get().getAfter()).isEqualTo("oobar");
    assertThat(match.get().remove()).isEqualTo("oobar");
    assertThat(match.get().replaceWith('c')).isEqualTo("coobar");
    assertThat(match.get().replaceWith("car")).isEqualTo("caroobar");
    assertThat(match.get().getIndex()).isEqualTo(0);
    assertThat(match.get().length()).isEqualTo(1);
    assertThat(match.get().toString()).isEqualTo("f");
  }

  @Test public void lastChar_matchesPostfix() {
    Optional<Substring> match = Substring.last('r').in("foobar");
    assertThat(match).isPresent();
    assertThat(match.get().getBefore()).isEqualTo("fooba");
    assertThat(match.get().getAfter()).isEmpty();
    assertThat(match.get().remove()).isEqualTo("fooba");
    assertThat(match.get().replaceWith('c')).isEqualTo("foobac");
    assertThat(match.get().replaceWith("car")).isEqualTo("foobacar");
    assertThat(match.get().getIndex()).isEqualTo(5);
    assertThat(match.get().length()).isEqualTo(1);
    assertThat(match.get().toString()).isEqualTo("r");
  }

  @Test public void lastChar_matchesLastOccurrence() {
    Optional<Substring> match = Substring.last('b').in("foobarbaz");
    assertThat(match).isPresent();
    assertThat(match.get().getBefore()).isEqualTo("foobar");
    assertThat(match.get().getAfter()).isEqualTo("az");
    assertThat(match.get().remove()).isEqualTo("foobaraz");
    assertThat(match.get().replaceWith('c')).isEqualTo("foobarcaz");
    assertThat(match.get().replaceWith("car")).isEqualTo("foobarcaraz");
    assertThat(match.get().getIndex()).isEqualTo(6);
    assertThat(match.get().length()).isEqualTo(1);
    assertThat(match.get().toString()).isEqualTo("b");
  }

  @Test public void removeFrom_noMatch() {
    assertThat(Substring.first('f').removeFrom("bar")).isEqualTo("bar");
  }

  @Test public void removeFrom_match() {
    assertThat(Substring.first('f').removeFrom("foo")).isEqualTo("oo");
  }

  @Test public void replaceFrom_noMatch() {
    assertThat(Substring.first('f').replaceFrom("bar", 'x')).isEqualTo("bar");
    assertThat(Substring.first('f').replaceFrom("bar", "xyz")).isEqualTo("bar");
  }

  @Test public void replaceFrom_match() {
    assertThat(Substring.first('f').replaceFrom("foo", 'b')).isEqualTo("boo");
    assertThat(Substring.first('f').replaceFrom("foo", "bar")).isEqualTo("baroo");
  }

  @Test public void or_firstMatcherMatches() {
    Optional<Substring> match =
        Substring.first('b').or(Substring.first("foo")).in("bar");
    assertThat(match).isPresent();
    assertThat(match.get().getBefore()).isEmpty();
    assertThat(match.get().getAfter()).isEqualTo("ar");
    assertThat(match.get().remove()).isEqualTo("ar");
    assertThat(match.get().replaceWith('c')).isEqualTo("car");
    assertThat(match.get().replaceWith("coo")).isEqualTo("cooar");
    assertThat(match.get().getIndex()).isEqualTo(0);
    assertThat(match.get().length()).isEqualTo(1);
    assertThat(match.get().toString()).isEqualTo("b");
  }

  @Test public void or_secondMatcherMatches() {
    Optional<Substring> match =
        Substring.first('b').or(Substring.first("foo")).in("foo");
    assertThat(match).isPresent();
    assertThat(match.get().getBefore()).isEmpty();
    assertThat(match.get().getAfter()).isEmpty();
    assertThat(match.get().remove()).isEmpty();
    assertThat(match.get().replaceWith('b')).isEqualTo("b");
    assertThat(match.get().replaceWith("bar")).isEqualTo("bar");
    assertThat(match.get().getIndex()).isEqualTo(0);
    assertThat(match.get().length()).isEqualTo(3);
    assertThat(match.get().toString()).isEqualTo("foo");
  }

  @Test public void or_neitherMatches() {
    assertThat(Substring.first("bar").or(Substring.first("foo")).in("baz"))
        .isEmpty();
  }

  @Test public void none() {
    assertThat(Substring.NONE.in("foo")).isEmpty();
    assertThat(Substring.NONE.removeFrom("foo")).isEqualTo("foo");
    assertThat(Substring.NONE.replaceFrom("foo", 'x')).isEqualTo("foo");
    assertThat(Substring.NONE.replaceFrom("foo", "xyz")).isEqualTo("foo");
  }

  @Test public void all() {
    assertThat(Substring.ALL.in("foo").get().toString()).isEqualTo("foo");
    assertThat(Substring.ALL.removeFrom("foo")).isEmpty();
    assertThat(Substring.ALL.replaceFrom("foo", 'x')).isEqualTo("x");
    assertThat(Substring.ALL.replaceFrom("foo", "xyz")).isEqualTo("xyz");
  }

  @Test public void testNulls() throws Exception {
    new NullPointerTester().testAllPublicInstanceMethods(Substring.ALL.in("foobar").get());
    new ClassSanityTester().testNulls(Substring.class);
    new ClassSanityTester().forAllPublicStaticMethods(Substring.class).testNulls();
  }

  @Test public void testSerializable() throws Exception {
<<<<<<< HEAD
    new ClassSanityTester().forAllPublicStaticMethods(Substring.class)
=======
    new ClassSanityTester()
        .forAllPublicStaticMethods(Substring.class)
>>>>>>> c57166fd
        .thatReturn(Substring.Pattern.class)
        .testSerializable();
  }

  @Test public void andBefore_noMatch() {
    assertThat(Substring.first("://").andBefore().in("abc")).isEmpty();
  }

  @Test public void andBefore_matchAtPrefix() {
    assertThat(Substring.first("://").andBefore().removeFrom("://foo")).isEqualTo("foo");
  }

  @Test public void andBefore_matchInTheMiddle() {
    assertThat(Substring.first("://").andBefore().removeFrom("http://foo")).isEqualTo("foo");
  }

  @Test public void andAfter_noMatch() {
    assertThat(Substring.first("//").andAfter().in("abc")).isEmpty();
  }

  @Test public void andAfter_matchAtSuffix() {
    assertThat(Substring.first("//").andAfter().removeFrom("foo//")).isEqualTo("foo");
  }

  @Test public void andAfter_matchInTheMiddle() {
    assertThat(Substring.first("//").andAfter().removeFrom("foo // bar")).isEqualTo("foo ");
  }

  @Test public void before_noMatch() {
    assertThat(Substring.first("://").before().in("abc")).isEmpty();
  }

  @Test public void before_matchAtPrefix() {
    assertThat(Substring.first("//").before().removeFrom("//foo")).isEqualTo("//foo");
  }

  @Test public void before_matchInTheMiddle() {
    assertThat(Substring.first("//").before().removeFrom("http://foo")).isEqualTo("//foo");
  }

  @Test public void after_noMatch() {
    assertThat(Substring.first("//").after().in("abc")).isEmpty();
  }

  @Test public void after_matchAtSuffix() {
    assertThat(Substring.last('.').after().removeFrom("foo.")).isEqualTo("foo.");
  }

  @Test public void after_matchInTheMiddle() {
    assertThat(Substring.last('.').after().removeFrom("foo. bar")).isEqualTo("foo.");
  }

  @Test public void trivialSubstring() {
    Substring substring = Substring.of("bar");
    assertThat(substring.toString()).isEqualTo("bar");
    assertThat(substring.getIndex()).isEqualTo(0);
    assertThat(substring.length()).isEqualTo(3);
    assertThat(substring.remove()).isEmpty();
    assertThat(substring.getBefore()).isEmpty();
    assertThat(substring.getAfter()).isEmpty();
    assertThat(substring.charAt(0)).isEqualTo('b');
    assertThat(substring.charAt(1)).isEqualTo('a');
    assertThat(substring.charAt(2)).isEqualTo('r');
  }

  @Test public void charAt_fullSubstring_invalidIndex() {
    Substring full = Substring.of("bar");
    assertThrows(IndexOutOfBoundsException.class, () -> full.charAt(-1));
    assertThrows(IndexOutOfBoundsException.class, () -> full.charAt(3));
  }

  @Test public void charAt_partialSubstring_invalidIndex() {
    Substring sub = Substring.of("bar").subSequence(1, 2);
    assertThrows(IndexOutOfBoundsException.class, () -> sub.charAt(-1));
    assertThrows(IndexOutOfBoundsException.class, () -> sub.charAt(1));
  }

  @Test public void charAt_validIndex() {
    Substring sub = Substring.of("bar").subSequence(1, 3);
    assertThat(sub.charAt(0)).isEqualTo('a');
    assertThat(sub.charAt(1)).isEqualTo('r');
  }

  @Test public void subSequence_invalidIndex() {
    Substring full = Substring.of("bar");
    assertThrows(IndexOutOfBoundsException.class, () -> full.subSequence(-1, 1));
    assertThrows(IndexOutOfBoundsException.class, () -> full.subSequence(0, 4));
    assertThrows(IndexOutOfBoundsException.class, () -> full.subSequence(1, 0));
    Substring sub = full.subSequence(1, 2);
    assertThrows(IndexOutOfBoundsException.class, () -> sub.subSequence(-1, 0));
    assertThrows(IndexOutOfBoundsException.class, () -> sub.subSequence(0, 2));
    assertThrows(IndexOutOfBoundsException.class, () -> sub.subSequence(1, 0));
  }

  @Test public void subSequence_emptySubSequence() {
    Substring full = Substring.of("bar");
    assertThat(full.subSequence(0, 0).toString()).isEmpty();
    assertThat(full.subSequence(1, 1).toString()).isEmpty();
    assertThat(full.subSequence(2, 2).toString()).isEmpty();
  }

  @Test public void subSequence_fullSubSequence() {
    Substring full = Substring.of("bar").subSequence(0, 3);
    assertThat(full.charAt(0)).isEqualTo('b');
    assertThat(full.charAt(1)).isEqualTo('a');
    assertThat(full.charAt(2)).isEqualTo('r');
    assertThat(full.toString()).isEqualTo("bar");
    assertThat(full.length()).isEqualTo(3);
    assertThat(full.getIndex()).isEqualTo(0);
  }

  @Test public void subSequence_partialSubSequence() {
    Substring full = Substring.of("bar").subSequence(1, 2);
    assertThat(full.charAt(0)).isEqualTo('a');
    assertThat(full.toString()).isEqualTo("a");
    assertThat(full.length()).isEqualTo(1);
    assertThat(full.getIndex()).isEqualTo(1);
  }

  @Test public void subSequenceOfSubSequence() {
    Substring sub = Substring.of("barak").subSequence(1, 3).subSequence(1, 2);
    assertThat(sub.charAt(0)).isEqualTo('r');
    assertThat(sub.toString()).isEqualTo("r");
    assertThat(sub.length()).isEqualTo(1);
    assertThat(sub.getIndex()).isEqualTo(2);
    assertThat(sub.getBefore()).isEqualTo("a");
    assertThat(sub.getAfter()).isEmpty();
    assertThat(sub.before().remove()).isEqualTo("r");
    assertThat(sub.after().remove()).isEqualTo("ar");
    Substring sub2 = sub.subSequence(0, 0);
    assertThat(sub2.toString()).isEqualTo("");
    assertThat(sub2.before().toString()).isEmpty();
    assertThat(sub2.after().toString()).isEqualTo("r");
  }
  
  @Test public void testEquals() {
    new EqualsTester()
        .addEqualityGroup(Substring.ALL.in("foo"), Substring.ALL.in("foo"))
        .addEqualityGroup(Substring.ALL.in("bar"))
        .addEqualityGroup(Substring.suffix("bar").in("foobar"), Substring.suffix("bar").in("foobar"))
        .addEqualityGroup(Substring.prefix("bar").in("barfoo"))
        .addEqualityGroup(Substring.prefix("ba").in("barfoo"))
        .addEqualityGroup(Substring.prefix("").in("foo"))
        .addEqualityGroup(Substring.suffix("").in("foo"))
        .addEqualityGroup(Substring.prefix("").in("foobar"))
        .testEquals();
  }
}<|MERGE_RESOLUTION|>--- conflicted
+++ resolved
@@ -680,16 +680,14 @@
   @Test public void testNulls() throws Exception {
     new NullPointerTester().testAllPublicInstanceMethods(Substring.ALL.in("foobar").get());
     new ClassSanityTester().testNulls(Substring.class);
-    new ClassSanityTester().forAllPublicStaticMethods(Substring.class).testNulls();
+    new ClassSanityTester()
+        .setDefault(Substring.class, Substring.of(""))
+        .forAllPublicStaticMethods(Substring.class).testNulls();
   }
 
   @Test public void testSerializable() throws Exception {
-<<<<<<< HEAD
-    new ClassSanityTester().forAllPublicStaticMethods(Substring.class)
-=======
     new ClassSanityTester()
         .forAllPublicStaticMethods(Substring.class)
->>>>>>> c57166fd
         .thatReturn(Substring.Pattern.class)
         .testSerializable();
   }
